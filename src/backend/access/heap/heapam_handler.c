--- conflicted
+++ resolved
@@ -35,7 +35,6 @@
 #include "executor/executor.h"
 #include "miscadmin.h"
 #include "pgstat.h"
-#include "parser/analyze.h"
 #include "storage/bufmgr.h"
 #include "storage/bufpage.h"
 #include "storage/lmgr.h"
@@ -45,7 +44,6 @@
 #include "utils/builtins.h"
 #include "utils/rel.h"
 
-static int	compare_rows(const void *a, const void *b);
 static void reform_and_rewrite_tuple(HeapTuple tuple,
 									 Relation OldHeap, Relation NewHeap,
 									 Datum *values, bool *isnull, RewriteState rwstate);
@@ -976,25 +974,10 @@
 	pfree(isnull);
 }
 
-static void
-heapam_scan_analyze_beginscan(Relation onerel, AnalyzeSampleContext *context)
-{
-	context->scan = table_beginscan_analyze(onerel);
-
-	/* initialize the totalblocks analyze can scan */
-	context->totalblocks = RelationGetNumberOfBlocks(onerel);
-
-	/* reset the statistic */
-	context->liverows = 0;
-	context->deadrows = 0;
-	context->ordered = true;
-}
-
 static bool
-heapam_scan_analyze_next_block(BlockNumber blockno,
-							   AnalyzeSampleContext *context)
-{
-	TableScanDesc scan = context->scan;
+heapam_scan_analyze_next_block(TableScanDesc scan, BlockNumber blockno,
+							   BufferAccessStrategy bstrategy)
+{
 	HeapScanDesc hscan = (HeapScanDesc) scan;
 
 	/*
@@ -1009,7 +992,7 @@
 	hscan->rs_cblock = blockno;
 	hscan->rs_cindex = FirstOffsetNumber;
 	hscan->rs_cbuf = ReadBufferExtended(scan->rs_rd, MAIN_FORKNUM,
-										blockno, RBM_NORMAL, context->bstrategy);
+										blockno, RBM_NORMAL, bstrategy);
 	LockBuffer(hscan->rs_cbuf, BUFFER_LOCK_SHARE);
 
 	/* in heap all blocks can contain tuples, so always return true */
@@ -1017,14 +1000,14 @@
 }
 
 static bool
-heapam_scan_analyze_next_tuple(TransactionId OldestXmin, AnalyzeSampleContext *context)
-{
-	TableScanDesc scan = context->scan;
+heapam_scan_analyze_next_tuple(TableScanDesc scan, TransactionId OldestXmin,
+							   double *liverows, double *deadrows,
+							   TupleTableSlot *slot)
+{
 	HeapScanDesc hscan = (HeapScanDesc) scan;
 	Page		targpage;
 	OffsetNumber maxoffset;
 	BufferHeapTupleTableSlot *hslot;
-	TupleTableSlot *slot = AnalyzeGetSampleSlot(context, scan->rs_rd, ANALYZE_SAMPLE_DATA);
 
 	Assert(TTS_IS_BUFFERTUPLE(slot));
 
@@ -1050,7 +1033,7 @@
 		if (!ItemIdIsNormal(itemid))
 		{
 			if (ItemIdIsDead(itemid))
-				context->deadrows += 1;
+				*deadrows += 1;
 			continue;
 		}
 
@@ -1065,13 +1048,13 @@
 		{
 			case HEAPTUPLE_LIVE:
 				sample_it = true;
-				context->liverows += 1;
+				*liverows += 1;
 				break;
 
 			case HEAPTUPLE_DEAD:
 			case HEAPTUPLE_RECENTLY_DEAD:
 				/* Count dead and recently-dead rows */
-				context->deadrows += 1;
+				*deadrows += 1;
 				break;
 
 			case HEAPTUPLE_INSERT_IN_PROGRESS:
@@ -1097,7 +1080,7 @@
 				if (TransactionIdIsCurrentTransactionId(HeapTupleHeaderGetXmin(targtuple->t_data)))
 				{
 					sample_it = true;
-					context->liverows += 1;
+					*liverows += 1;
 				}
 				break;
 
@@ -1126,11 +1109,11 @@
 				 * concurrent transaction never commits.
 				 */
 				if (TransactionIdIsCurrentTransactionId(HeapTupleHeaderGetUpdateXid(targtuple->t_data)))
-					context->deadrows += 1;
+					*deadrows += 1;
 				else
 				{
 					sample_it = true;
-					context->liverows += 1;
+					*liverows += 1;
 				}
 				break;
 
@@ -1157,71 +1140,6 @@
 	ExecClearTuple(slot);
 
 	return false;
-}
-
-static void 
-heapam_scan_analyze_sample_tuple(int pos, bool replace, AnalyzeSampleContext *context)
-{
-	TupleTableSlot *slot;
-	Relation onerel = context->scan->rs_rd;
-
-	Assert(pos >= 0);
-	/* 
-	 * heapam_scan_analyze_next_tuple should already put the tuple
-	 * in the sample slot, just record it into the array of sample
-	 * rows.
-	 */
-	slot = AnalyzeGetSampleSlot(context, onerel, ANALYZE_SAMPLE_DATA);
-	AnalyzeRecordSampleRow(context, slot, NULL, ANALYZE_SAMPLE_DATA, pos, replace, true);
-
-	/*
-	 * if replace happens, the sample rows are no longer ordered
-	 * in physical position. 
-	 */
-	if (replace)
-		context->ordered = false;
-}
-
-static void
-heapam_scan_analyze_endscan(AnalyzeSampleContext *context)
-{
-	HeapTuple *rows = AnalyzeGetSampleRows(context, ANALYZE_SAMPLE_DATA, context->totalsampledrows);
-
-	/*
-	 * If we didn't find as many tuples as we wanted then we're done. No sort
-	 * is needed, since they're already in order.
-	 *
-	 * Otherwise we need to sort the collected tuples by position
-	 * (itempointer).
-	 */
-	if (!context->ordered)
-		qsort((void *)rows, context->targrows, sizeof(HeapTuple), compare_rows);
-
-	table_endscan(context->scan);
-}
-
-/*
- * qsort comparator for sorting rows[] array
- */
-static int
-compare_rows(const void *a, const void *b)
-{
-	HeapTuple	ha = *(const HeapTuple *) a;
-	HeapTuple	hb = *(const HeapTuple *) b;
-	BlockNumber ba = ItemPointerGetBlockNumber(&ha->t_self);
-	OffsetNumber oa = ItemPointerGetOffsetNumber(&ha->t_self);
-	BlockNumber bb = ItemPointerGetBlockNumber(&hb->t_self);
-	OffsetNumber ob = ItemPointerGetOffsetNumber(&hb->t_self);
-
-	if (ba < bb)
-		return -1;
-	if (ba > bb)
-		return 1;
-	if (oa < ob)
-		return -1;
-	if (oa > ob)
-		return 1;
-	return 0;
 }
 
 static double
@@ -2256,13 +2174,8 @@
 				PredicateLockTID(scan->rs_rd, &loctup.t_self, snapshot,
 								 HeapTupleHeaderGetXmin(loctup.t_data));
 			}
-<<<<<<< HEAD
-			heap_CheckForSerializableConflictOut(valid, scan->rs_rd, &loctup,
-											buffer, snapshot);
-=======
 			HeapCheckForSerializableConflictOut(valid, scan->rs_rd, &loctup,
 												buffer, snapshot);
->>>>>>> 8d1b9648
 		}
 	}
 
@@ -2449,13 +2362,8 @@
 
 			/* in pagemode, heapgetpage did this for us */
 			if (!pagemode)
-<<<<<<< HEAD
-				heap_CheckForSerializableConflictOut(visible, scan->rs_rd, tuple,
-												hscan->rs_cbuf, scan->rs_snapshot);
-=======
 				HeapCheckForSerializableConflictOut(visible, scan->rs_rd, tuple,
 													hscan->rs_cbuf, scan->rs_snapshot);
->>>>>>> 8d1b9648
 
 			/* Try next tuple from same page. */
 			if (!visible)
